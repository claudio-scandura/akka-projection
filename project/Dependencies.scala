package akka.projections

import sbt.Keys._
import sbt._

object Dependencies {

  val Scala213 = "2.13.3"
  val Scala212 = "2.12.11"
  val ScalaVersions = Seq(Scala213, Scala212)

  val AkkaVersionInDocs = "2.6"
  val AlpakkaVersionInDocs = "2.0"
  val AlpakkaKafkaVersionInDocs = "2.0"

  object Versions {
    val akka = sys.props.getOrElse("build.akka.version", "2.6.8")
    val alpakka = "2.0.1"
<<<<<<< HEAD
    val alpakkaKafka = sys.props.getOrElse("build.alpakka.kafka.version", "2.0.4")
    val slick = "3.3.3"
=======
    val alpakkaKafka = sys.props.getOrElse("build.alpakka.kafka.version", "2.0.5")
    val slick = "3.3.2"
>>>>>>> 40d8ccaf
    val scalaTest = "3.1.1"
    val testContainers = "1.14.3"
    val junit = "4.13"
    val h2Driver = "1.4.200"
  }

  object Compile {
    val akkaActorTyped = "com.typesafe.akka" %% "akka-actor-typed" % Versions.akka
    val akkaStream = "com.typesafe.akka" %% "akka-stream" % Versions.akka
    val akkaProtobufV3 = "com.typesafe.akka" %% "akka-protobuf-v3" % Versions.akka
    val akkaPersistenceQuery = "com.typesafe.akka" %% "akka-persistence-query" % Versions.akka

    // TestKit in compile scope for ProjectionTestKit
    val akkaTypedTestkit = "com.typesafe.akka" %% "akka-actor-testkit-typed" % Versions.akka
    val akkaStreamTestkit = "com.typesafe.akka" %% "akka-stream-testkit" % Versions.akka

    val slick = "com.typesafe.slick" %% "slick" % Versions.slick

    val alpakkaCassandra = "com.lightbend.akka" %% "akka-stream-alpakka-cassandra" % Versions.alpakka

    val alpakkaKafka = "com.typesafe.akka" %% "akka-stream-kafka" % Versions.alpakkaKafka

    // not really used in lib code, but in example and test
    val h2Driver = "com.h2database" % "h2" % Versions.h2Driver
  }

  object Test {
    private val allTestConfig = "test,it"

    val akkaTypedTestkit = Compile.akkaTypedTestkit % allTestConfig
    val akkaStreamTestkit = Compile.akkaStreamTestkit % allTestConfig

    val scalatest = "org.scalatest" %% "scalatest" % Versions.scalaTest % allTestConfig
    val scalatestJUnit = "org.scalatestplus" %% "junit-4-12" % (Versions.scalaTest + ".0") % allTestConfig
    val junit = "junit" % "junit" % Versions.junit % allTestConfig

    val h2Driver = Compile.h2Driver % allTestConfig
    val postgresDriver = "org.postgresql" % "postgresql" % "42.2.16" % allTestConfig
    val mysqlDriver = "mysql" % "mysql-connector-java" % "8.0.20" % allTestConfig
    val msSQLServerDriver = "com.microsoft.sqlserver" % "mssql-jdbc" % "7.4.1.jre8" % allTestConfig
    val oracleDriver = "com.oracle.ojdbc" % "ojdbc8" % "19.3.0.0" % allTestConfig

    val logback = "ch.qos.logback" % "logback-classic" % "1.2.3" % allTestConfig

    val cassandraContainer =
      "org.testcontainers" % "cassandra" % Versions.testContainers % allTestConfig
    val postgresContainer =
      "org.testcontainers" % "postgresql" % Versions.testContainers % allTestConfig
    val mysqlContainer =
      "org.testcontainers" % "mysql" % Versions.testContainers % allTestConfig
    val msSQLServerContainer =
      "org.testcontainers" % "mssqlserver" % Versions.testContainers % allTestConfig

    val oracleDbContainer =
      "org.testcontainers" % "oracle-xe" % Versions.testContainers % allTestConfig

    val alpakkaKafkaTestkit =
      "com.typesafe.akka" %% "akka-stream-kafka-testkit" % Versions.alpakkaKafka % allTestConfig
  }

  object Examples {
    val hibernate = "org.hibernate" % "hibernate-core" % "5.4.21.Final"

    val akkaPersistenceTyped = "com.typesafe.akka" %% "akka-persistence-typed" % Versions.akka
    val akkaClusterShardingTyped = "com.typesafe.akka" %% "akka-cluster-sharding-typed" % Versions.akka
    val akkaPersistenceCassandra = "com.typesafe.akka" %% "akka-persistence-cassandra" % "1.0.0"
    val akkaPersistenceJdbc = "com.lightbend.akka" %% "akka-persistence-jdbc" % "4.0.0"
    val akkaSerializationJackson = "com.typesafe.akka" %% "akka-serialization-jackson" % Versions.akka
  }

  private val deps = libraryDependencies

  val core =
    deps ++= Seq(
        Compile.akkaStream,
        Compile.akkaActorTyped,
        Compile.akkaProtobufV3,
        // akka-persistence-query is only needed for OffsetSerialization and to provide a typed EventEnvelope that
        // references the Offset type from akka-persistence.
        Compile.akkaPersistenceQuery,
        Test.akkaTypedTestkit,
        Test.logback,
        Test.scalatest)

  val coreTest =
    deps ++= Seq(
        Test.akkaTypedTestkit,
        Test.akkaStreamTestkit,
        Test.scalatest,
        Test.scalatestJUnit,
        Test.junit,
        Test.logback)

  val testKit =
    deps ++= Seq(
        Compile.akkaTypedTestkit,
        Compile.akkaStreamTestkit,
        Test.scalatest,
        Test.scalatestJUnit,
        Test.junit,
        Test.logback)

  val eventsourced =
    deps ++= Seq(Compile.akkaPersistenceQuery)

  val jdbc =
    deps ++= Seq(
        Compile.akkaPersistenceQuery,
        Test.akkaTypedTestkit,
        Test.h2Driver,
        Test.postgresDriver,
        Test.postgresContainer,
        Test.mysqlDriver,
        Test.mysqlContainer,
        Test.msSQLServerDriver,
        Test.msSQLServerContainer,
        Test.oracleDriver,
        Test.oracleDbContainer,
        Test.logback)

  val slick =
    deps ++= Seq(
        Compile.slick,
        Compile.akkaPersistenceQuery,
        Test.akkaTypedTestkit,
        Test.h2Driver,
        Test.postgresDriver,
        Test.postgresContainer,
        Test.mysqlDriver,
        Test.mysqlContainer,
        Test.msSQLServerDriver,
        Test.msSQLServerContainer,
        Test.oracleDriver,
        Test.oracleDbContainer,
        Test.logback)

  val cassandra =
    deps ++= Seq(
        Compile.alpakkaCassandra,
        Compile.akkaPersistenceQuery,
        Test.akkaTypedTestkit,
        Test.logback,
        Test.cassandraContainer,
        Test.scalatestJUnit)

  val kafka =
    deps ++= Seq(
        Compile.alpakkaKafka,
        Test.scalatest,
        Test.akkaTypedTestkit,
        Test.akkaStreamTestkit,
        Test.alpakkaKafkaTestkit,
        Test.logback,
        Test.scalatestJUnit)

  val examples =
    deps ++= Seq(
        Examples.akkaPersistenceTyped,
        Examples.akkaClusterShardingTyped,
        Examples.akkaPersistenceCassandra,
        Examples.akkaPersistenceJdbc,
        Examples.akkaSerializationJackson,
        Examples.hibernate,
        Test.h2Driver,
        Test.akkaTypedTestkit,
        Test.logback,
        Test.cassandraContainer)
}<|MERGE_RESOLUTION|>--- conflicted
+++ resolved
@@ -16,13 +16,8 @@
   object Versions {
     val akka = sys.props.getOrElse("build.akka.version", "2.6.8")
     val alpakka = "2.0.1"
-<<<<<<< HEAD
-    val alpakkaKafka = sys.props.getOrElse("build.alpakka.kafka.version", "2.0.4")
+    val alpakkaKafka = sys.props.getOrElse("build.alpakka.kafka.version", "2.0.5")
     val slick = "3.3.3"
-=======
-    val alpakkaKafka = sys.props.getOrElse("build.alpakka.kafka.version", "2.0.5")
-    val slick = "3.3.2"
->>>>>>> 40d8ccaf
     val scalaTest = "3.1.1"
     val testContainers = "1.14.3"
     val junit = "4.13"
